--- conflicted
+++ resolved
@@ -5,11 +5,7 @@
 __author__ = "Marie E. Rognes (meg@simula.no), 2013"
 __all__ = ["TestSplittingSolver"]
 
-<<<<<<< HEAD
-from testutils import assert_almost_equal, slow, medium
-=======
 from testutils import assert_almost_equal, medium
->>>>>>> 52e20644
 
 from dolfin import info, set_log_level, WARNING
 from beatadjoint import CardiacModel, \
